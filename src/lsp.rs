use crate::{
    ast::{self, load_to_file, Ast},
    parse::Parse,
    query::{self, Decl, DeclKind, ModuleId, NodeLocation, Query},
    zeek, Files,
};
use itertools::Itertools;
use salsa::{ParallelDatabase, Snapshot};
use std::{
    collections::BTreeSet,
    fmt::Debug,
    path::PathBuf,
    sync::{Arc, Mutex},
};
use tokio::sync::RwLock;
use tower_lsp::{
    jsonrpc::{Error, Result},
    lsp_types::{
        notification::Progress,
        request::{
            GotoDeclarationResponse, GotoImplementationParams, GotoImplementationResponse,
            WorkDoneProgressCreate,
        },
        ClientCapabilities, CompletionItem, CompletionItemKind, CompletionOptions,
        CompletionParams, CompletionResponse, DeclarationCapability, Diagnostic,
        DiagnosticSeverity, DidChangeTextDocumentParams, DidChangeWatchedFilesParams,
        DidOpenTextDocumentParams, DidSaveTextDocumentParams, DocumentFormattingParams,
        DocumentSymbol, DocumentSymbolParams, DocumentSymbolResponse, Documentation,
        FileChangeType, FileEvent, FoldingRange, FoldingRangeParams,
        FoldingRangeProviderCapability, GotoDefinitionParams, GotoDefinitionResponse, Hover,
        HoverContents, HoverParams, HoverProviderCapability, ImplementationProviderCapability,
        InitializeParams, InitializeResult, InitializedParams, Location, MarkedString,
        MarkupContent, MessageType, OneOf, ParameterInformation, ParameterLabel, Position,
        ProgressParams, ProgressParamsValue, ProgressToken, Range, ServerCapabilities, ServerInfo,
        SignatureHelp, SignatureHelpOptions, SignatureHelpParams, SignatureInformation,
        SymbolInformation, SymbolKind, TextDocumentSyncCapability, TextDocumentSyncKind, TextEdit,
        Url, WorkDoneProgress, WorkDoneProgressBegin, WorkDoneProgressCreateParams,
        WorkDoneProgressEnd, WorkDoneProgressReport, WorkspaceSymbolParams,
    },
    Client, LanguageServer, LspService, Server,
};
use tracing::{error, instrument, trace_span, warn};
use walkdir::WalkDir;

#[cfg(test)]
pub(crate) use test::TestDatabase;

#[salsa::database(
    crate::ast::AstStorage,
    crate::parse::ParseStorage,
    crate::query::QueryStorage,
    crate::FilesStorage
)]
#[derive(Default)]
pub struct Database {
    storage: salsa::Storage<Self>,
}

impl Database {
    fn file_changed(&self, uri: Arc<Url>) {
        // Precompute decls in this file.
        let _d = self.decls(uri);
    }
}

impl salsa::Database for Database {}

impl salsa::ParallelDatabase for Database {
    fn snapshot(&self) -> salsa::Snapshot<Self> {
        salsa::Snapshot::new(Database {
            storage: self.storage.snapshot(),
        })
    }
}

impl Debug for Database {
    fn fmt(&self, f: &mut std::fmt::Formatter<'_>) -> std::fmt::Result {
        f.debug_struct("Database").finish()
    }
}

#[derive(Debug)]
struct Backend {
    client: Option<Client>,
    client_capabilities: RwLock<Option<ClientCapabilities>>,
    state: Mutex<Database>,
}

impl Backend {
    async fn warn_message<M>(&self, message: M)
    where
        M: std::fmt::Display,
    {
        if let Some(client) = &self.client {
            // Show warnings to the user.
            client.show_message(MessageType::WARNING, message).await;
        }
    }

    fn with_state<F, R>(&self, f: F) -> Result<R>
    where
        F: FnOnce(Snapshot<Database>) -> R,
    {
        let db = self
            .state
            .lock()
            .map_err(|_| Error::internal_error())?
            .snapshot();
        Ok(f(db))
    }

    fn with_state_mut<F, R>(&self, f: F) -> Result<R>
    where
        F: FnOnce(&mut Database) -> R,
    {
        let mut db = self.state.lock().map_err(|_| Error::internal_error())?;
        Ok(f(&mut db))
    }

    async fn progress_begin<T>(&self, title: T) -> Option<ProgressToken>
    where
        T: Into<String> + std::fmt::Display,
    {
        {
            // Short circuit progress report if client doesn't support it.
            if !self
                .client_capabilities
                .read()
                .await
                .as_ref()
                .and_then(|c| c.window.as_ref())
                .and_then(|w| w.work_done_progress)
                .unwrap_or(false)
            {
                return None;
            }
        }

        let token = ProgressToken::String(format!("zeek-language-server/{}", &title));

        if let Some(client) = &self.client {
            client
                .send_request::<WorkDoneProgressCreate>(WorkDoneProgressCreateParams {
                    token: token.clone(),
                })
                .await
                .ok()?;

            let params = ProgressParams {
                token: token.clone(),
                value: ProgressParamsValue::WorkDone(WorkDoneProgress::Begin(
                    WorkDoneProgressBegin {
                        title: title.into(),
                        ..WorkDoneProgressBegin::default()
                    },
                )),
            };
            client.send_notification::<Progress>(params).await;
        }

        Some(token)
    }

    async fn progress_end(&self, token: Option<ProgressToken>) {
        let token = match token {
            Some(t) => t,
            None => return,
        };

        if let Some(client) = &self.client {
            let params = ProgressParams {
                token: token.clone(),
                value: ProgressParamsValue::WorkDone(WorkDoneProgress::End(
                    WorkDoneProgressEnd::default(),
                )),
            };
            client.send_notification::<Progress>(params).await;
        }
    }

    async fn progress(&self, token: Option<ProgressToken>, message: Option<String>) {
        let token = match token {
            Some(t) => t,
            None => return,
        };

        if let Some(client) = &self.client {
            let params = ProgressParams {
                token,
                value: ProgressParamsValue::WorkDone(WorkDoneProgress::Report(
                    WorkDoneProgressReport {
                        message,
                        percentage: None,
                        ..WorkDoneProgressReport::default()
                    },
                )),
            };

            client.send_notification::<Progress>(params).await;
        }
    }

    async fn file_changed(&self, uri: Arc<Url>) -> Result<()> {
        if let Some(client) = &self.client {
            let diags = self.with_state(|state| {
                state.file_changed(uri.clone());

                let tree = match state.parse(uri.clone()) {
                    Some(t) => t,
                    None => return Vec::new(),
                };

                tree.root_node()
                    .errors()
                    .into_iter()
                    .map(|err| {
                        Diagnostic::new(
                            err.range(),
                            Some(DiagnosticSeverity::WARNING),
                            None,
                            None,
                            err.error(),
                            None,
                            None,
                        )
                    })
                    .collect()
            })?;

            client
                .publish_diagnostics(uri.as_ref().clone(), diags, None)
                .await;
        }

        Ok(())
    }

    async fn visible_files(&self) -> Result<Vec<Url>> {
        let system_files = zeek::system_files()
            .await
            .map_err(|e| {
                error!("could not read system files: {e}");
                Error::internal_error()
            })?
            .into_iter()
            .filter_map(|f| Url::from_file_path(f.path).ok());

        let workspace_folders = self.with_state(|s| s.workspace_folders())?;

        let workspace_files = workspace_folders
            .iter()
            .filter_map(|f| f.to_file_path().ok())
            .flat_map(|dir| {
                WalkDir::new(dir)
                    .into_iter()
                    .filter_map(std::result::Result::ok)
                    .filter(|e| !e.file_type().is_dir())
                    .filter_map(|f| {
                        if f.path().extension()? == "zeek" {
                            Url::from_file_path(f.path()).ok()
                        } else {
                            None
                        }
                    })
                    .collect::<Vec<_>>()
            });

        Ok(system_files.chain(workspace_files).collect())
    }
}

#[tower_lsp::async_trait]
impl LanguageServer for Backend {
    #[instrument]
    async fn initialize(&self, params: InitializeParams) -> Result<InitializeResult> {
        // Update stored capabilities.
        {
            let mut caps = self.client_capabilities.write().await;
            *caps = Some(params.capabilities);
        }

        // Check prerequistes.
        if let Err(e) = zeek::prefixes(None).await {
            self.warn_message(format!(
                "cannot detect Zeek prefixes, results will be incomplete or incorrect: {e}"
            ))
            .await;
        }

        let workspace_folders = params
            .workspace_folders
            .map_or_else(Vec::new, |xs| xs.into_iter().map(|x| x.uri).collect());

        self.with_state_mut(move |state| {
            state.set_files(Arc::new(BTreeSet::new()));
            state.set_prefixes(Arc::new(Vec::new()));
            state.set_workspace_folders(Arc::new(workspace_folders));
        })?;

        // Set system prefixes.
        match zeek::prefixes(None).await {
            Ok(prefixes) => {
                self.with_state_mut(move |state| {
                    state.set_prefixes(Arc::new(prefixes));
                })?;
            }
            Err(e) => error!("{e}"),
        }

        Ok(InitializeResult {
            capabilities: ServerCapabilities {
                text_document_sync: Some(TextDocumentSyncCapability::Kind(
                    TextDocumentSyncKind::FULL,
                )),
                hover_provider: Some(HoverProviderCapability::Simple(true)),
                document_symbol_provider: Some(OneOf::Left(true)),
                workspace_symbol_provider: Some(OneOf::Left(true)),
                completion_provider: Some(CompletionOptions {
                    trigger_characters: Some(vec!["$".into()]),
                    ..CompletionOptions::default()
                }),
                declaration_provider: Some(DeclarationCapability::Simple(true)),
                definition_provider: Some(OneOf::Left(true)),
                implementation_provider: Some(ImplementationProviderCapability::Simple(true)),
                signature_help_provider: Some(SignatureHelpOptions {
                    trigger_characters: Some(vec!["(".into(), ",".into()]),
                    ..SignatureHelpOptions::default()
                }),
                folding_range_provider: Some(FoldingRangeProviderCapability::Simple(true)),
                document_formatting_provider: Some(OneOf::Left(zeek::has_format().await)),
                ..ServerCapabilities::default()
            },
            server_info: Some(ServerInfo {
                name: env!("CARGO_PKG_NAME").to_string(),
                version: Some(env!("CARGO_PKG_VERSION").to_string()),
            }),
        })
    }

    #[instrument]
    async fn initialized(&self, _: InitializedParams) {
        // Load all currently visible files. These are likely only files in system prefixes.
        if let Ok(files) = self.visible_files().await {
            let update = self.did_change_watched_files(DidChangeWatchedFilesParams {
                changes: files
                    .into_iter()
                    .map(|f| FileEvent::new(f, FileChangeType::CREATED))
                    .collect(),
            });
            update.await;
        }
    }

    #[instrument]
    async fn shutdown(&self) -> Result<()> {
        Ok(())
    }

    #[instrument]
    async fn did_change_watched_files(&self, params: DidChangeWatchedFilesParams) {
<<<<<<< HEAD
        let _update_files = self.with_state_mut(|s| {
            // Create new list of files and update individual sources.
            let mut files = s.files().as_ref().clone();
=======
        let progress_token = self.progress_begin("Indexing").await;

        // Create new list of files and update individual sources.
        let mut files = match self.with_state(|s| s.files().as_ref().clone()) {
            Ok(xs) => xs,
            Err(_) => return,
        };

        {
            let span = trace_span!("updating");
            let _enter = span.enter();
            for change in params.changes {
                let uri = Arc::new(change.uri);
>>>>>>> efa8b303

            {
                let span = trace_span!("updating");
                let _enter = span.enter();
                for change in params.changes {
                    let uri = Arc::new(change.uri);

                    match change.typ {
                        FileChangeType::DELETED => {
                            files.remove(uri.as_ref());
                            continue;
                        }
                        FileChangeType::CREATED => {
                            files.insert(uri.clone());
                        }
                        _ => {}
                    }

                    // At this point we are working with CREATED or CHANGED events.

                    // TODO(bbannier): Parallelize file reading.
                    let source = match std::fs::read_to_string(uri.path()) {
                        Ok(s) => s,
                        Err(e) => {
                            warn!("failed to read '{}': {}", &uri, e);
                            continue;
                        }
                    };

                    s.set_source(uri.clone(), Arc::new(source));
                }
            }

            let files = Arc::new(files);

            // Commit new file list.
            s.set_files(files);
        });

        // Preload expensive information. Ultimately we want to be able to load implicit
        // declarations quickly since they are on the critical part of getting the user to useful
        // completions right after server startup.
        //
        // We explicitly precompute per-file information here so we can parallelize this work.

        let progress_token = self.progress_begin("Indexing").await.ok();

        self.progress(progress_token.clone(), Some("declarations".to_string()))
            .await;
        let files = match self.with_state(|s| s.files().as_ref().clone()) {
            Ok(xs) => xs,
            Err(_) => return,
        };

        if let Ok(preloaded_decls) = self.with_state(|state| {
            let span = trace_span!("preloading");
            let _enter = span.enter();

            files
                .iter()
                .map(|f| {
                    let f = f.clone();
                    let db = state.snapshot();
                    tokio::spawn(async move {
                        let _x = db.decls(f.clone());
                        let _x = db.loads(f.clone());
                        let _x = db.loaded_files(f.clone());
                    })
                })
                .collect::<Vec<_>>()
        }) {
            futures::future::join_all(preloaded_decls).await;
        }

        // Reload implicit declarations.
        self.progress(progress_token.clone(), Some("implicit loads".to_string()))
            .await;
        let _implicit = self.with_state(|s| s.implicit_decls());

        self.progress_end(progress_token).await;
    }

    #[instrument]
    async fn did_open(&self, params: DidOpenTextDocumentParams) {
        let uri = params.text_document.uri;
        let source = params.text_document.text;
        let uri = Arc::new(uri);

        let _set_files = self.with_state_mut(|state| {
            state.set_source(uri.clone(), Arc::new(source));

            let mut files = state.files();
            if !files.contains(&uri) {
                let files = Arc::make_mut(&mut files);
                files.insert(uri.clone());
                state.set_files(Arc::new(files.clone()));
            }
        });

        // Reload implicit declarations since their result depends on the list of known files and
        // is on the critical path for e.g., completion.
        let _implicit = self.with_state(|s| s.implicit_decls());

        if let Err(e) = self.file_changed(uri).await {
            error!("could not apply file change: {e}");
        }
    }

    #[instrument]
    async fn did_change(&self, params: DidChangeTextDocumentParams) {
        let changes = params.content_changes;
        assert_eq!(
            changes.len(),
            1,
            "more than one change received even though we only advertize full update mode"
        );
        let changes = changes.get(0).unwrap();
        assert!(changes.range.is_none(), "unexpected diff mode");

        let uri = Arc::new(params.text_document.uri);

        let source = changes.text.to_string();

        let _set_source = self.with_state_mut(|state| {
            state.set_source(uri.clone(), Arc::new(source));
        });

        if let Err(e) = self.file_changed(uri).await {
            error!("could not apply file change: {e}");
        }
    }

    #[instrument]
    async fn did_save(&self, params: DidSaveTextDocumentParams) {
        let uri = params.text_document.uri;

        let file = match uri.to_file_path() {
            Ok(p) => p,
            Err(_) => return,
        };

        // Figure out a directory to run the check from. If there is any workspace folder we just
        // pick the first one (TODO: this might be incorrect if there are multiple folders given);
        // else use the directory the file is in.
        let workspace_folder = self
            .with_state(|s| {
                s.workspace_folders()
                    .get(0)
                    .and_then(|f| f.to_file_path().ok())
            })
            .ok()
            .flatten();

        let file_dir = match file.parent() {
            Some(p) => p,
            None => return,
        };

        let checks = if let Some(folder) = workspace_folder {
            zeek::check(&file, folder).await
        } else {
            zeek::check(&file, file_dir).await
        };

        let checks = match checks {
            Ok(c) => c,
            Err(e) => {
                self.warn_message(format!("cannot run zeek for error checking: {e}"))
                    .await;
                return;
            }
        };

        let diags = checks
            .into_iter()
            // Only look at diagnostics for the saved file.
            // TODO(bbannier): We could look at all files here.
            .filter(|c| c.file == file.to_string_lossy())
            .map(|c| {
                // Zeek positions index starting with one.
                let line = if c.line == 0 { 0 } else { c.line - 1 };

                let position = Position::new(line, 0);
                // TODO(bbannier): More granular severity, distinguish between warnings and errors.
                Diagnostic::new(
                    Range::new(position, position),
                    None,
                    None,
                    Some("zeek".to_string()),
                    c.error,
                    None,
                    None,
                )
            })
            .collect();

        if let Some(client) = &self.client {
            client.publish_diagnostics(uri, diags, None).await;
        }
    }

    #[instrument]
    async fn hover(&self, params: HoverParams) -> Result<Option<Hover>> {
        let params = params.text_document_position_params;

        let uri = Arc::new(params.text_document.uri);

        self.with_state(move |state| {
            let source = state.source(uri.clone());

            let tree = state.parse(uri.clone());
            let tree = match tree.as_ref() {
                Some(t) => t,
                None => return Ok(None),
            };

            let node = tree.root_node();
            let node = match node.named_descendant_for_position(params.position) {
                Some(n) => n,
                None => return Ok(None),
            };

            let text = node.utf8_text(source.as_bytes()).map_err(|e| {
                error!("could not get source text: {}", e);
                Error::internal_error()
            })?;

            let mut contents = vec![
                #[cfg(debug_assertions)]
                MarkedString::LanguageString(tower_lsp::lsp_types::LanguageString {
                    value: text.into(),
                    language: "zeek".into(),
                }),
                #[cfg(debug_assertions)]
                MarkedString::LanguageString(tower_lsp::lsp_types::LanguageString {
                    value: node.to_sexp(),
                    language: "lisp".into(),
                }),
            ];

            match node.kind() {
                "id" => {
                    if let Some(decl) = &state.resolve(NodeLocation::from_node(uri, node)) {
                        let kind = match decl.kind {
                            DeclKind::Global => "global",
                            DeclKind::Option => "option",
                            DeclKind::Const => "constant",
                            DeclKind::Redef => "redef",
                            DeclKind::RedefEnum(_) => "redef enum",
                            DeclKind::RedefRecord(_) => "redef record",
                            DeclKind::Enum(_) => "enum",
                            DeclKind::Type(_) => "record",
                            DeclKind::FuncDef(_) | DeclKind::FuncDecl(_) => "function",
                            DeclKind::HookDef(_) | DeclKind::HookDecl(_) => "hook",
                            DeclKind::EventDef(_) | DeclKind::EventDecl(_) => "event",
                            DeclKind::Variable => "variable",
                            DeclKind::Field => "field",
                            DeclKind::EnumMember => "enum member",
                            DeclKind::LoopIndex(_, _) => "loop index",
                        };
                        contents.push(MarkedString::String(format!(
                            "### {kind} `{id}`",
                            id = decl.id
                        )));

                        if let Some(typ) = state.typ(decl.clone()) {
                            contents.push(MarkedString::String(format!("Type: `{}`", typ.id)));
                        }

                        contents.push(MarkedString::String(decl.documentation.clone()));
                    }
                }
                "file" => {
                    let file = PathBuf::from(text);
                    let uri = load_to_file(
                        &file,
                        uri.as_ref(),
                        state.files().as_ref(),
                        state.prefixes().as_ref(),
                    );
                    if let Some(uri) = uri {
                        contents.push(MarkedString::String(format!("`{}`", uri.path())));
                    }
                }
                _ => {}
            }

            let hover = Hover {
                contents: HoverContents::Array(contents),
                range: Some(node.range()),
            };

            Ok(Some(hover))
        })?
    }

    #[instrument]
    async fn document_symbol(
        &self,
        params: DocumentSymbolParams,
    ) -> Result<Option<DocumentSymbolResponse>> {
        let uri = Arc::new(params.text_document.uri);

        let symbol = |d: &Decl| -> DocumentSymbol {
            #[allow(deprecated)]
            DocumentSymbol {
                name: d.id.clone(),
                range: d.range,
                selection_range: d.selection_range,
                kind: to_symbol_kind(&d.kind),
                deprecated: None,
                detail: None,
                tags: None,
                children: match &d.kind {
                    DeclKind::Type(fields)
                    | DeclKind::RedefRecord(fields)
                    | DeclKind::Enum(fields)
                    | DeclKind::RedefEnum(fields) => Some(
                        fields
                            .iter()
                            .map(|f| DocumentSymbol {
                                name: f.id.clone(),
                                range: f.range,
                                selection_range: f.selection_range,
                                deprecated: None,
                                children: None,
                                kind: to_symbol_kind(&f.kind),
                                tags: None,
                                detail: None,
                            })
                            .collect(),
                    ),
                    _ => None,
                },
            }
        };

        let modules = self.with_state(move |state| {
            // Even though a valid source file can only contain a single module, one can still make
            // declarations in other modules. Sort declarations by module so users get a clean view.
            // Then show declarations under their module, or at the top-level if they aren't exported
            // into a module.
            let decls = state.decls(uri);
            let mut decls = decls
                .iter()
                // Filter out top-level enum members since they are also exposed inside their enum here.
                .filter(|d| d.kind != DeclKind::EnumMember)
                .collect::<Vec<_>>();
            decls.sort_by_key(|d| format!("{}", d.module));
            let (decls_w_mod, decls_wo_mod): (Vec<_>, _) =
                decls.into_iter().partition(|d| d.module != ModuleId::None);

            decls_w_mod
                .into_iter()
                .group_by(|d| &d.module)
                .into_iter()
                .map(|(m, decls)| {
                    #[allow(deprecated)]
                    DocumentSymbol {
                        name: format!("{}", m),
                        kind: SymbolKind::NAMESPACE,
                        children: Some(decls.map(symbol).collect()),

                        // FIXME(bbannier): Weird ranges.
                        range: Range::new(Position::new(0, 0), Position::new(0, 0)),
                        selection_range: Range::new(Position::new(0, 0), Position::new(0, 0)),

                        deprecated: None,

                        detail: None,
                        tags: None,
                    }
                })
                .chain(decls_wo_mod.into_iter().map(symbol))
                .collect()
        })?;

        Ok(Some(DocumentSymbolResponse::Nested(modules)))
    }

    #[instrument]
    async fn symbol(
        &self,
        params: WorkspaceSymbolParams,
    ) -> Result<Option<Vec<SymbolInformation>>> {
        let query = params.query.to_lowercase();

        let symbols = self.with_state(|state| {
            let files = state.files();
            files
                .iter()
                .flat_map(|uri| {
                    state
                        .decls(uri.clone())
                        .iter()
                        .filter(|d| {
                            rust_fuzzy_search::fuzzy_compare(&query, &d.fqid.to_lowercase()) > 0.0
                        })
                        .map(|d| {
                            let url: &Url = uri;

                            #[allow(deprecated)]
                            SymbolInformation {
                                name: d.fqid.clone(),
                                kind: to_symbol_kind(&d.kind),

                                location: Location::new(url.clone(), d.range),
                                container_name: Some(format!("{}", &d.module)),

                                tags: None,
                                deprecated: None,
                            }
                        })
                        .collect::<Vec<_>>()
                })
                .collect()
        })?;

        Ok(Some(symbols))
    }

    #[instrument]
    async fn completion(&self, params: CompletionParams) -> Result<Option<CompletionResponse>> {
        let uri = Arc::new(params.text_document_position.text_document.uri);
        let position = params.text_document_position.position;

        self.with_state(move |state| {
            let source = state.source(uri.clone());

            let tree = match state.parse(uri.clone()) {
                Some(t) => t,
                None => return Ok(None),
            };

            // Get the node directly under the cursor as a starting point.
            let root = tree.root_node();
            let mut node = match root.descendant_for_position(position) {
                Some(n) => n,
                None => return Ok(None),
            };

            // If the node has no interesting text try to find an earlier node with text.
            while node
                .utf8_text(source.as_bytes())
                .ok()
                // The grammar might expose newlines as AST nodes. Such nodes should be ignored for completion.
                .map(str::trim)
                // The grammar might expose `$` or `?$` in a node. Strip it away. This also takes care of
                // explicit nodes for just the field access or check.
                .map(|s| s.replace(['$', '?'], ""))
                .map_or(0, |s| s.len())
                == 0
            {
                // If we are completing at the end of a line the end of the node will be on the next
                // line. Instead search the next node _before the_start_ of the current node.
                let start = node.range().start.character;
                if start == 0 {
                    break;
                }

                node = match root.descendant_for_position(Position {
                    character: start - 1,
                    ..position
                }) {
                    Some(n) => n,
                    None => break,
                };
            }

            let text_at_completion = node
                .utf8_text(source.as_bytes())
                // This shouldn't happen; if we cannot get the node text there is some UTF-8 error.
                .map_err(|_| Error::internal_error())?
                .lines()
                .next()
                .map(str::trim);

            // If we are completing after `$` try to return all fields for client-side filtering.
            // TODO(bbannier): if `$` wasn't a trigger char, also check the input text.
            // TODO(bbannier): we should also handle `$` in record initializations.
            if params
                .context
                .and_then(|ctx| ctx.trigger_character)
                .map_or(false, |c| c == "$")
            {
                if let Some(r) = state.resolve(NodeLocation::from_node(uri.clone(), node)) {
                    let decl = state.typ(r);

                    // Compute completion.
                    if let Some(decl) = decl {
                        if let DeclKind::Type(fields) = &decl.kind {
                            return Ok(Some(CompletionResponse::from(
                                fields
                                    .iter()
                                    .map(to_completion_item)
                                    .filter_map(|item| {
                                        // By default we use FQIDs for completion labels. Since for
                                        // record fields this would be e.g., `mod::rec::field` where we
                                        // want just `field`, rework them slightly.
                                        let label = item.label.split("::").last()?.to_string();
                                        Some(CompletionItem { label, ..item })
                                    })
                                    .collect::<Vec<_>>(),
                            )));
                        }
                    }
                }
            }

            // If we are completing a file return valid load patterns.
            if node.kind() == "file" {
                return Ok(Some(CompletionResponse::from(
                    state
                        .possible_loads(uri)
                        .iter()
                        .map(|load| CompletionItem {
                            label: load.clone(),
                            kind: Some(CompletionItemKind::FILE),
                            ..CompletionItem::default()
                        })
                        .collect::<Vec<_>>(),
                )));
            }

            // If we are completing a function/event/hook definition complete from declarations.
            if node.kind() == "id" {
                if let Some(kind) = source
                    .lines()
                    .nth(usize::try_from(node.range().start.line).expect("too many lines"))
                    .and_then(|line| {
                        let re = regex::Regex::new(r"^(\w+)\s+\w*").expect("invalid regexp");
                        Some(re.captures(line)?.get(1)?.as_str())
                    })
                {
                    return Ok(Some(CompletionResponse::from(
                        state
                            .decls(uri.clone())
                            .iter()
                            .chain(state.implicit_decls().iter())
                            .chain(state.explicit_decls_recursive(uri).iter())
                            .filter(|d| match &d.kind {
                                DeclKind::EventDecl(_) => kind == "event",
                                DeclKind::FuncDecl(_) => kind == "function",
                                DeclKind::HookDecl(_) => kind == "hook",
                                _ => false,
                            })
                            .unique()
                            .filter_map(|d| {
                                let item = to_completion_item(d);
                                let signature = match &d.kind {
                                    DeclKind::EventDecl(s)
                                    | DeclKind::FuncDecl(s)
                                    | DeclKind::HookDecl(s) => {
                                        let args = &s.args;
                                        Some(
                                            args.iter()
                                                .filter_map(|d| {
                                                    let tree = state.parse(d.uri.clone())?;
                                                    let source = state.source(d.uri.clone());
                                                    tree.root_node()
                                                        .named_descendant_for_point_range(
                                                            d.selection_range,
                                                        )?
                                                        .utf8_text(source.as_bytes())
                                                        .map(String::from)
                                                        .ok()
                                                })
                                                .join(", "),
                                        )
                                    }
                                    _ => None,
                                }?;

                                Some(CompletionItem {
                                    label: format!("{id}({signature}) {{}}", id = item.label),
                                    ..item
                                })
                            })
                            .collect::<Vec<_>>(),
                    )));
                }
            }

            // We are just completing some arbitrary identifier at this point.
            let mut items = BTreeSet::new();
            let mut node = node;

            let current_module = root
                .named_child("module_decl")
                .and_then(|m| m.named_child("id"))
                .and_then(|id| id.utf8_text(source.as_bytes()).ok());

            loop {
                for d in query::decls_(node, uri.clone(), source.as_bytes()) {
                    // Slightly fudge the ID we use for local declarations by removing the current
                    // module from the FQID.
                    let fqid = match current_module {
                        Some(mid) => {
                            let id = d.fqid.as_str();
                            id.strip_prefix(&format!("{mid}::")).unwrap_or(id)
                        }
                        None => &d.fqid,
                    }
                    .into();
                    items.insert(Decl { fqid, ..d });
                }

                node = match node.parent() {
                    Some(n) => n,
                    None => break,
                };
            }

            let loaded_decls = state.explicit_decls_recursive(uri);
            let implicit_decls = state.implicit_decls();

            let other_decls = loaded_decls
                .iter()
                .chain(implicit_decls.iter())
                .filter(|i| {
                    // Filter out redefs since they only add noise.
                    !ast::is_redef(i) &&
                // Only return external decls which somehow match the text to complete to keep the response sent to the client small.
                if let Some(text) = text_at_completion {
                    rust_fuzzy_search::fuzzy_compare(&text.to_lowercase(), &i.fqid.to_lowercase())
                        > 0.0
                } else {
                    true
                }
                });

            Ok(Some(CompletionResponse::from(
                items
                    .iter()
                    .chain(other_decls)
                    .unique()
                    .map(to_completion_item)
                    // Also send filtered down keywords to the client.
                    .chain(zeek::KEYWORDS.iter().filter_map(|kw| {
                        let should_include = if let Some(text) = text_at_completion {
                            text.is_empty()
                                || rust_fuzzy_search::fuzzy_compare(
                                    &text.to_lowercase(),
                                    &kw.to_lowercase(),
                                ) > 0.0
                        } else {
                            true
                        };

                        if should_include {
                            Some(CompletionItem {
                                kind: Some(CompletionItemKind::KEYWORD),
                                label: (*kw).to_string(),
                                ..CompletionItem::default()
                            })
                        } else {
                            None
                        }
                    }))
                    .collect::<Vec<_>>(),
            )))
        })?
    }

    #[instrument]
    async fn goto_definition(
        &self,
        params: GotoDefinitionParams,
    ) -> Result<Option<GotoDefinitionResponse>> {
        let params = params.text_document_position_params;
        let uri = Arc::new(params.text_document.uri);
        let position = params.position;

        let location = self.with_state(|state| {
            let tree = state.parse(uri.clone());
            let tree = tree.as_ref()?;
            let node = tree.root_node().named_descendant_for_position(position)?;
            let source = state.source(uri.clone());

            match node.kind() {
                "id" => state
                    .resolve(NodeLocation::from_node(uri, node))
                    .map(|d| Location::new(d.uri.as_ref().clone(), d.range)),
                "file" => {
                    let text = node
                        .utf8_text(source.as_bytes())
                        .map_err(|e| {
                            error!("could not get source text: {}", e);
                            Error::internal_error()
                        })
                        .ok()?;

                    let file = PathBuf::from(text);
                    load_to_file(
                        &file,
                        uri.as_ref(),
                        state.files().as_ref(),
                        state.prefixes().as_ref(),
                    )
                    .map(|uri| Location::new(uri.as_ref().clone(), Range::default()))
                }
                _ => None,
            }
        })?;

        Ok(location.map(GotoDefinitionResponse::Scalar))
    }

    #[instrument]
    async fn signature_help(&self, params: SignatureHelpParams) -> Result<Option<SignatureHelp>> {
        let uri = Arc::new(params.text_document_position_params.text_document.uri);
        let position = params.text_document_position_params.position;

        self.with_state(move |state| {
            let source = state.source(uri.clone());
            let tree = match state.parse(uri.clone()) {
                Some(t) => t,
                None => return Ok(None),
            };

            // TODO(bbannier): We do not handle newlines between the function name and any ultimate parameter.
            let line = match source.lines().nth(position.line as usize) {
                Some(l) => l,
                None => return Ok(None),
            };
            #[allow(clippy::cast_possible_truncation)]
            let line = if (line.len() + 1) as u32 > position.character {
                &line[..position.character as usize]
            } else {
                return Ok(None);
            };

            // Search backward in the line for '('. The identifier before that could be a function name.
            let node = match line
                .chars()
                .rev()
                .enumerate()
                .filter(|(_, c)| !char::is_whitespace(*c))
                .skip_while(|(_, c)| c != &'(')
                .nth(1)
                .and_then(|(i, _)| {
                    #[allow(clippy::cast_possible_truncation)]
                    let character = (line.len() - i - 1) as u32;
                    tree.root_node().named_descendant_for_position(Position {
                        character,
                        ..position
                    })
                }) {
                Some(n) => n,
                None => return Ok(None),
            };

            #[allow(clippy::cast_possible_truncation)]
            let active_parameter = Some(line.chars().filter(|c| c == &',').count() as u32);

            let id = match node.utf8_text(source.as_bytes()) {
                Ok(id) => id,
                Err(_) => return Ok(None),
            };

            let f = match state.resolve_id(Arc::new(id.into()), NodeLocation::from_node(uri, node))
            {
                Some(f) => f,
                _ => return Ok(None),
            };

            let signature = match &f.kind {
                DeclKind::FuncDecl(s)
                | DeclKind::FuncDef(s)
                | DeclKind::EventDecl(s)
                | DeclKind::EventDef(s)
                | DeclKind::HookDecl(s)
                | DeclKind::HookDef(s) => s,
                _ => return Ok(None),
            };

            // Recompute `tree` and `source` in the context of the function declaration.
            let tree = match state.parse(f.uri.clone()) {
                Some(t) => t,
                None => return Ok(None),
            };
            let source = state.source(f.uri.clone());

            let label = format!(
                "{}({})",
                f.id,
                signature
                    .args
                    .iter()
                    .filter_map(|a| {
                        tree.root_node()
                            .named_descendant_for_point_range(a.selection_range)?
                            .utf8_text(source.as_bytes())
                            .ok()
                    })
                    .join(", ")
            );

            let parameters = Some(
                signature
                    .args
                    .iter()
                    .map(|a| ParameterInformation {
                        label: ParameterLabel::Simple(a.id.clone()),
                        documentation: None,
                    })
                    .collect(),
            );

            Ok(Some(SignatureHelp {
                signatures: vec![SignatureInformation {
                    label,
                    documentation: None,
                    parameters,
                    active_parameter,
                }],
                active_signature: None,
                active_parameter,
            }))
        })?
    }

    #[instrument]
    async fn folding_range(&self, params: FoldingRangeParams) -> Result<Option<Vec<FoldingRange>>> {
        fn compute_folds(n: query::Node, include_self: bool) -> Vec<FoldingRange> {
            let range = n.range();
            let mut folds = if include_self {
                vec![FoldingRange {
                    start_line: range.start.line,
                    start_character: Some(range.start.character),
                    end_line: range.end.line,
                    end_character: Some(range.end.character),
                    kind: None,
                }]
            } else {
                Vec::new()
            };

            for child in n.named_children_not("nl") {
                folds.extend(compute_folds(child, true));
            }

            folds
        }

        let tree = self.with_state(|state| state.parse(Arc::new(params.text_document.uri)))?;

        Ok(tree.map(|t| compute_folds(t.root_node(), false)))
    }

    #[instrument]
    async fn formatting(&self, params: DocumentFormattingParams) -> Result<Option<Vec<TextEdit>>> {
        let uri = Arc::new(params.text_document.uri);

        let source = self.with_state(|state| Some(state.source(uri)))?;

        let source = match source {
            Some(s) => s,
            None => return Ok(None),
        };

        let num_lines = u32::try_from(source.lines().count()).expect("too many lines");
        let end = u32::try_from(source.lines().last().map_or(0, str::len)).expect("line too long");
        let end = Position::new(num_lines, end);
        let range = Range::new(Position::new(0, 0), end);

        let formatted = if let Ok(f) = zeek::format(&source).await {
            f
        } else {
            // Swallow errors from zeek-format, we likely already emitted a diagnostic.
            return Ok(None);
        };

        // The edit consists of removing the original source range, and inserting the new text
        // after that (edits cannot overlap).
        Ok(Some(vec![
            TextEdit::new(range, String::new()),
            TextEdit::new(Range::new(end, end), formatted),
        ]))
    }

    #[instrument]
    async fn goto_declaration(
        &self,
        params: GotoDefinitionParams,
    ) -> Result<Option<GotoDeclarationResponse>> {
        let params = params.text_document_position_params;
        let uri = Arc::new(params.text_document.uri);
        let position = params.position;

        let decl = self.with_state(|state| {
            let tree = state.parse(uri.clone());
            let tree = tree.as_ref()?;
            let node = tree.root_node().named_descendant_for_position(position)?;

            let decl = state.resolve(NodeLocation::from_node(uri.clone(), node))?;

            match &decl.kind {
                // We are done as we have found a declaration.
                DeclKind::EventDecl(_) | DeclKind::FuncDecl(_) | DeclKind::HookDecl(_) => {
                    Some(decl.as_ref().clone())
                }
                // If we resolved to a definition, look for the declaration.
                DeclKind::EventDef(_) | DeclKind::FuncDef(_) | DeclKind::HookDef(_) => state
                    .decls(uri.clone())
                    .iter()
                    .chain(state.implicit_decls().iter())
                    .chain(state.explicit_decls_recursive(uri).iter())
                    .filter(|&d| {
                        matches!(
                            &d.kind,
                            DeclKind::EventDecl(_) | DeclKind::FuncDecl(_) | DeclKind::HookDecl(_)
                        )
                    })
                    .find(|&d| d.id == decl.id)
                    .map(Clone::clone),
                _ => None,
            }
        })?;

        Ok(decl.map(|d| {
            GotoDeclarationResponse::Scalar(Location::new(d.uri.as_ref().clone(), d.range))
        }))
    }

    #[instrument]
    async fn goto_implementation(
        &self,
        params: GotoImplementationParams,
    ) -> Result<Option<GotoImplementationResponse>> {
        let params = params.text_document_position_params;
        let uri = Arc::new(params.text_document.uri);
        let position = params.position;

        let response = self.with_state(|state| {
            let tree = state.parse(uri.clone());
            let tree = tree.as_ref()?;
            let node = tree.root_node().named_descendant_for_position(position)?;

            let decl = state.resolve(NodeLocation::from_node(uri, node))?;

            match &decl.kind {
                DeclKind::EventDecl(_) | DeclKind::FuncDecl(_) | DeclKind::HookDecl(_) => {}
                _ => return None,
            }

            Some(
                state
                    .files()
                    .iter()
                    .flat_map(|f| {
                        state
                            .decls(f.clone())
                            .as_ref()
                            .clone()
                            .into_iter()
                            .collect::<Vec<_>>()
                    })
                    .filter(|d| {
                        matches!(
                            &d.kind,
                            DeclKind::EventDef(_) | DeclKind::FuncDef(_) | DeclKind::HookDef(_)
                        )
                    })
                    .filter_map(|d| {
                        if d.id == decl.id {
                            Some(Location::new(d.uri.as_ref().clone(), d.range))
                        } else {
                            None
                        }
                    })
                    .collect::<Vec<_>>(),
            )
        })?;

        Ok(response.map(GotoImplementationResponse::from))
    }
}

fn to_symbol_kind(kind: &DeclKind) -> SymbolKind {
    match kind {
        DeclKind::Global | DeclKind::Variable | DeclKind::Redef | DeclKind::LoopIndex(_, _) => {
            SymbolKind::VARIABLE
        }
        DeclKind::Option => SymbolKind::PROPERTY,
        DeclKind::Const => SymbolKind::CONSTANT,
        DeclKind::Enum(_) | DeclKind::RedefEnum(_) => SymbolKind::ENUM,
        DeclKind::Type(_) | DeclKind::RedefRecord(_) => SymbolKind::CLASS,
        DeclKind::FuncDecl(_) | DeclKind::FuncDef(_) => SymbolKind::FUNCTION,
        DeclKind::HookDecl(_) | DeclKind::HookDef(_) => SymbolKind::OPERATOR,
        DeclKind::EventDecl(_) | DeclKind::EventDef(_) => SymbolKind::EVENT,
        DeclKind::Field => SymbolKind::FIELD,
        DeclKind::EnumMember => SymbolKind::ENUM_MEMBER,
    }
}

fn to_completion_item(d: &Decl) -> CompletionItem {
    CompletionItem {
        label: d.fqid.clone(),
        kind: Some(to_completion_item_kind(&d.kind)),
        documentation: Some(Documentation::MarkupContent(MarkupContent {
            kind: tower_lsp::lsp_types::MarkupKind::Markdown,
            value: d.documentation.clone(),
        })),
        ..CompletionItem::default()
    }
}

fn to_completion_item_kind(kind: &DeclKind) -> CompletionItemKind {
    match kind {
        DeclKind::Global | DeclKind::Variable | DeclKind::Redef | DeclKind::LoopIndex(_, _) => {
            CompletionItemKind::VARIABLE
        }
        DeclKind::Option => CompletionItemKind::PROPERTY,
        DeclKind::Const => CompletionItemKind::CONSTANT,
        DeclKind::Enum(_) | DeclKind::RedefEnum(_) => CompletionItemKind::ENUM,
        DeclKind::Type(_) | DeclKind::RedefRecord(_) => CompletionItemKind::CLASS,
        DeclKind::FuncDecl(_) | DeclKind::FuncDef(_) => CompletionItemKind::FUNCTION,
        DeclKind::HookDecl(_) | DeclKind::HookDef(_) => CompletionItemKind::OPERATOR,
        DeclKind::EventDecl(_) | DeclKind::EventDef(_) => CompletionItemKind::EVENT,
        DeclKind::Field => CompletionItemKind::FIELD,
        DeclKind::EnumMember => CompletionItemKind::ENUM_MEMBER,
    }
}

pub async fn run() {
    let stdin = tokio::io::stdin();
    let stdout = tokio::io::stdout();

    let (service, socket) = LspService::new(|client| Backend {
        client: Some(client),
        client_capabilities: RwLock::new(None),
        state: Mutex::default(),
    });
    Server::new(stdin, stdout, socket).serve(service).await;
}

#[cfg(test)]
pub(crate) mod test {
    use std::{
        collections::BTreeSet,
        path::PathBuf,
        sync::{Arc, Mutex},
    };

    use insta::assert_debug_snapshot;
    use salsa::{ParallelDatabase, Snapshot};
    use tokio::sync::RwLock;
    use tower_lsp::{
        lsp_types::{
            CompletionParams, CompletionResponse, FormattingOptions, HoverParams,
            PartialResultParams, Position, TextDocumentIdentifier, TextDocumentPositionParams, Url,
            WorkDoneProgressParams, WorkspaceSymbolParams,
        },
        LanguageServer,
    };

    use crate::{ast::Ast, lsp, Files};

    use super::Backend;

    pub(crate) struct TestDatabase(pub(crate) lsp::Database);

    impl TestDatabase {
        pub(crate) fn new() -> Self {
            let mut db = lsp::Database::default();
            db.set_files(Arc::new(BTreeSet::new()));
            db.set_prefixes(Arc::new(Vec::new()));

            Self(db)
        }

        pub(crate) fn add_file(&mut self, uri: Arc<Url>, source: &str) {
            self.0.set_source(uri.clone(), Arc::new(source.to_string()));

            let mut files = self.0.files();
            let files = Arc::make_mut(&mut files);
            files.insert(uri);
            self.0.set_files(Arc::new(files.clone()));
        }

        pub(crate) fn add_prefix<P>(&mut self, prefix: P)
        where
            P: Into<PathBuf>,
        {
            let mut prefixes = self.0.prefixes();
            let prefixes = Arc::make_mut(&mut prefixes);
            prefixes.push(prefix.into());
            self.0.set_prefixes(Arc::new(prefixes.clone()));
        }

        pub(crate) fn snapshot(self) -> Snapshot<lsp::Database> {
            self.0.snapshot()
        }
    }

    fn serve(database: TestDatabase) -> Backend {
        Backend {
            client: None,
            state: Mutex::new(database.0),
            client_capabilities: RwLock::new(None),
        }
    }

    #[test]
    fn debug_database() {
        let db = TestDatabase::new();

        assert_eq!(format!("{:?}", db.0), "Database");
    }

    #[tokio::test]
    async fn symbol() {
        let mut db = TestDatabase::new();
        db.add_prefix("/p1");
        db.add_prefix("/p2");
        db.add_file(
            Arc::new(Url::from_file_path("/p1/a.zeek").unwrap()),
            "module mod_a; global A = 1;",
        );
        db.add_file(
            Arc::new(Url::from_file_path("/p2/b.zeek").unwrap()),
            "module mod_b; global B = 2;",
        );
        db.add_file(
            Arc::new(Url::from_file_path("/x/x.zeek").unwrap()),
            "module mod_x; global X = 3;",
        );

        let server = serve(db);

        let query = |q: &str| {
            server.symbol(WorkspaceSymbolParams {
                query: q.to_string(),
                ..WorkspaceSymbolParams::default()
            })
        };

        assert_debug_snapshot!(query("").await);
        assert_debug_snapshot!(query("mod").await);
        assert_debug_snapshot!(query("A").await);
        assert_debug_snapshot!(query("X").await);
        assert_debug_snapshot!(query("F").await);
    }

    #[tokio::test]
    async fn completion() {
        let mut db = TestDatabase::new();
        db.add_prefix("/p1");
        db.add_prefix("/p2");
        db.add_file(
            Arc::new(Url::from_file_path("/p1/a.zeek").unwrap()),
            "module mod_a; global A = 1;",
        );
        db.add_file(
            Arc::new(Url::from_file_path("/p2/b.zeek").unwrap()),
            "module mod_b; global B = 2;",
        );

        let uri = Arc::new(Url::from_file_path("/x/x.zeek").unwrap());
        db.add_file(
            uri.clone(),
            "module mod_x;
             @load a
             @load b
             global X = 3;
             global mod_x::Z = 3;
             global GLOBAL::Y = 3;",
        );

        let server = serve(db);

        let result = server
            .completion(CompletionParams {
                text_document_position: TextDocumentPositionParams {
                    text_document: TextDocumentIdentifier::new(uri.as_ref().clone()),
                    position: Position::new(0, 0),
                },
                partial_result_params: PartialResultParams::default(),
                work_done_progress_params: WorkDoneProgressParams::default(),
                context: None,
            })
            .await;

        // Sort results for debug output diffing.
        let result = match result {
            Ok(Some(CompletionResponse::Array(mut r))) => {
                r.sort_by(|a, b| a.label.cmp(&b.label));
                r
            }
            _ => panic!(),
        };

        assert_debug_snapshot!(result);
    }

    #[tokio::test]
    async fn completion_load() {
        let mut db = TestDatabase::new();
        db.add_prefix("/p1");
        db.add_prefix("/p2");
        db.add_file(
            Arc::new(Url::from_file_path("/p1/foo/a1.zeek").unwrap()),
            "",
        );
        db.add_file(
            Arc::new(Url::from_file_path("/p2/foo/b1.zeek").unwrap()),
            "",
        );

        let uri = Arc::new(Url::from_file_path("/x/x.zeek").unwrap());
        db.add_file(uri.clone(), "@load f");

        let server = serve(db);

        assert_debug_snapshot!(
            server
                .completion(CompletionParams {
                    text_document_position: TextDocumentPositionParams {
                        text_document: TextDocumentIdentifier::new(uri.as_ref().clone()),
                        position: Position::new(0, 6),
                    },
                    work_done_progress_params: WorkDoneProgressParams::default(),
                    partial_result_params: PartialResultParams::default(),
                    context: None,
                })
                .await
        );
    }

    #[tokio::test]
    async fn completion_event() {
        let mut db = TestDatabase::new();
        let uri = Arc::new(Url::from_file_path("/x.zeek").unwrap());
        db.add_file(
            uri.clone(),
            "
export {
    global evt: event(c: count, s: string);
    global fct: function(c: count, s: string);
    global hok: hook(c: count, s: string);
}

event e
function f
hook h
",
        );

        let server = serve(db);

        assert_debug_snapshot!(
            server
                .completion(CompletionParams {
                    text_document_position: TextDocumentPositionParams {
                        text_document: TextDocumentIdentifier::new(uri.as_ref().clone()),
                        position: Position::new(7, 6),
                    },
                    work_done_progress_params: WorkDoneProgressParams::default(),
                    partial_result_params: PartialResultParams::default(),
                    context: None,
                })
                .await
        );

        assert_debug_snapshot!(
            server
                .completion(CompletionParams {
                    text_document_position: TextDocumentPositionParams {
                        text_document: TextDocumentIdentifier::new(uri.as_ref().clone()),
                        position: Position::new(8, 10),
                    },
                    work_done_progress_params: WorkDoneProgressParams::default(),
                    partial_result_params: PartialResultParams::default(),
                    context: None,
                })
                .await
        );

        assert_debug_snapshot!(
            server
                .completion(CompletionParams {
                    text_document_position: TextDocumentPositionParams {
                        text_document: TextDocumentIdentifier::new(uri.as_ref().clone()),
                        position: Position::new(9, 6),
                    },
                    work_done_progress_params: WorkDoneProgressParams::default(),
                    partial_result_params: PartialResultParams::default(),
                    context: None,
                })
                .await
        );
    }

    #[tokio::test]
    async fn completion_keyword() {
        let mut db = TestDatabase::new();
        let uri = Arc::new(Url::from_file_path("/x.zeek").unwrap());
        db.add_file(
            uri.clone(),
            "
function foo() {}
f",
        );

        let server = serve(db);

        let result = server
            .completion(CompletionParams {
                text_document_position: TextDocumentPositionParams {
                    text_document: TextDocumentIdentifier::new(uri.as_ref().clone()),
                    position: Position::new(2, 0),
                },
                work_done_progress_params: WorkDoneProgressParams::default(),
                partial_result_params: PartialResultParams::default(),
                context: None,
            })
            .await;

        // Sort results for debug output diffing.
        let result = match result {
            Ok(Some(CompletionResponse::Array(mut r))) => {
                r.sort_by(|a, b| a.label.cmp(&b.label));
                r
            }
            _ => panic!(),
        };

        assert_debug_snapshot!(result);
    }

    #[tokio::test]
    async fn hover_variable() {
        let mut db = TestDatabase::new();
        let uri = Arc::new(Url::from_file_path("/x.zeek").unwrap());
        db.add_file(
            uri.clone(),
            "
type X: record {};
global f: function(): X;
local x = f();
",
        );
        let server = serve(db);

        let params = HoverParams {
            text_document_position_params: TextDocumentPositionParams {
                text_document: TextDocumentIdentifier::new(uri.as_ref().clone()),
                position: Position::new(3, 7),
            },
            work_done_progress_params: WorkDoneProgressParams::default(),
        };

        assert_debug_snapshot!(server.hover(params).await);
    }

    #[tokio::test]
    async fn hover_decl_in_func_parameters() {
        let mut db = TestDatabase::new();
        let uri = Arc::new(Url::from_file_path("/x.zeek").unwrap());
        db.add_file(
            uri.clone(),
            "
type X: record {};
type Y: record {};
function f(x: X, y: Y) {
    y;
}",
        );
        let server = serve(db);

        let params = HoverParams {
            text_document_position_params: TextDocumentPositionParams {
                text_document: TextDocumentIdentifier::new(uri.as_ref().clone()),
                position: Position::new(4, 4),
            },
            work_done_progress_params: WorkDoneProgressParams::default(),
        };

        assert_debug_snapshot!(server.hover(params).await);
    }

    #[tokio::test]
    async fn signature_help() {
        let mut db = TestDatabase::new();
        let uri_x = Arc::new(Url::from_file_path("/x.zeek").unwrap());
        db.add_file(
            uri_x.clone(),
            "module x;
global f: function(x: count, y: string): string;
local x = f(",
        );
        let uri_y = Arc::new(Url::from_file_path("/y.zeek").unwrap());
        db.add_file(
            uri_y.clone(),
            "module y;
global f: function(x: count, y: string): string;
local x = f(1,2,3",
        );
        let uri_z = Arc::new(Url::from_file_path("/z.zeek").unwrap());
        db.add_file(
            uri_z.clone(),
            "module z;
@load ./ext
local x = ext::f(",
        );
        db.add_file(
            Arc::new(Url::from_file_path("/ext.zeek").unwrap()),
            "module ext;
export {
global f: function(x: count, y: string): string;
}",
        );

        let server = serve(db);

        let params = super::SignatureHelpParams {
            context: None,
            text_document_position_params: TextDocumentPositionParams::new(
                TextDocumentIdentifier::new(uri_x.as_ref().clone()),
                Position::new(2, 12),
            ),
            work_done_progress_params: WorkDoneProgressParams::default(),
        };
        assert_debug_snapshot!(server.signature_help(params).await);

        let params = super::SignatureHelpParams {
            context: None,
            text_document_position_params: TextDocumentPositionParams::new(
                TextDocumentIdentifier::new(uri_y.as_ref().clone()),
                Position::new(2, 16),
            ),
            work_done_progress_params: WorkDoneProgressParams::default(),
        };
        assert_debug_snapshot!(server.signature_help(params).await);

        let params = super::SignatureHelpParams {
            context: None,
            text_document_position_params: TextDocumentPositionParams::new(
                TextDocumentIdentifier::new(uri_z.as_ref().clone()),
                Position::new(2, 17),
            ),
            work_done_progress_params: WorkDoneProgressParams::default(),
        };
        assert_debug_snapshot!(server.signature_help(params).await);
    }

    #[tokio::test]
    async fn goto_declaration() {
        let mut db = TestDatabase::new();
        let uri = Arc::new(Url::from_file_path("/x.zeek").unwrap());
        db.add_file(
            uri.clone(),
            "module x;
@load events.bif
global yeah: event(f:string);
event yeah(c:count) {}
event zeek_init() {}",
        );

        let uri_evts = Arc::new(Url::from_file_path("/events.bif.zeek").unwrap());
        db.add_file(uri_evts.clone(), "global zeek_init: event();");

        let server = serve(db);

        assert_debug_snapshot!(
            server
                .goto_declaration(super::GotoDefinitionParams {
                    text_document_position_params: TextDocumentPositionParams::new(
                        TextDocumentIdentifier::new(uri.as_ref().clone()),
                        Position::new(3, 8),
                    ),
                    partial_result_params: PartialResultParams::default(),
                    work_done_progress_params: WorkDoneProgressParams::default(),
                })
                .await
        );

        assert_debug_snapshot!(
            server
                .goto_declaration(super::GotoDefinitionParams {
                    text_document_position_params: TextDocumentPositionParams::new(
                        TextDocumentIdentifier::new(uri.as_ref().clone()),
                        Position::new(4, 8),
                    ),
                    partial_result_params: PartialResultParams::default(),
                    work_done_progress_params: WorkDoneProgressParams::default(),
                })
                .await
        );
    }

    #[tokio::test]
    async fn goto_implementation() {
        let mut db = TestDatabase::new();
        let uri_evts = Arc::new(Url::from_file_path("/events.bif.zeek").unwrap());
        db.add_file(
            uri_evts.clone(),
            "export {
global zeek_init: event();",
        );

        let uri_x = Arc::new(Url::from_file_path("/x.zeek").unwrap());
        db.add_file(
            uri_x.clone(),
            "module x;
@load events.bif
export { global foo: event(); }
event zeek_init() {}
event zeek_init() {}
event foo() {}
event x::foo() {}",
        );

        let server = serve(db);

        assert_debug_snapshot!(
            server
                .goto_implementation(super::GotoImplementationParams {
                    text_document_position_params: TextDocumentPositionParams::new(
                        TextDocumentIdentifier::new(uri_evts.as_ref().clone()),
                        Position::new(1, 11)
                    ),
                    partial_result_params: PartialResultParams::default(),
                    work_done_progress_params: WorkDoneProgressParams::default(),
                })
                .await
        );

        assert_debug_snapshot!(
            server
                .goto_implementation(super::GotoImplementationParams {
                    text_document_position_params: TextDocumentPositionParams::new(
                        TextDocumentIdentifier::new(uri_x.as_ref().clone()),
                        Position::new(2, 17)
                    ),
                    partial_result_params: PartialResultParams::default(),
                    work_done_progress_params: WorkDoneProgressParams::default(),
                })
                .await
        );
    }

    #[ignore]
    #[tokio::test]
    async fn formatting() {
        let mut db = TestDatabase::new();
        let uri_ok = Arc::new(Url::from_file_path("/ok.zeek").unwrap());
        db.add_file(uri_ok.clone(), "event zeek_init(){}");

        let uri_invalid = Arc::new(Url::from_file_path("/invalid.zeek").unwrap());
        db.add_file(uri_invalid.clone(), "event ssl");

        let server = serve(db);

        assert!(server
            .formatting(super::DocumentFormattingParams {
                text_document: TextDocumentIdentifier {
                    uri: uri_ok.as_ref().clone(),
                },
                options: FormattingOptions::default(),
                work_done_progress_params: WorkDoneProgressParams::default(),
            })
            .await
            .is_ok());

        assert_eq!(
            server
                .formatting(super::DocumentFormattingParams {
                    text_document: TextDocumentIdentifier {
                        uri: uri_invalid.as_ref().clone(),
                    },
                    options: FormattingOptions::default(),
                    work_done_progress_params: WorkDoneProgressParams::default(),
                })
                .await,
            Ok(None)
        );
    }
}<|MERGE_RESOLUTION|>--- conflicted
+++ resolved
@@ -358,25 +358,9 @@
 
     #[instrument]
     async fn did_change_watched_files(&self, params: DidChangeWatchedFilesParams) {
-<<<<<<< HEAD
         let _update_files = self.with_state_mut(|s| {
             // Create new list of files and update individual sources.
             let mut files = s.files().as_ref().clone();
-=======
-        let progress_token = self.progress_begin("Indexing").await;
-
-        // Create new list of files and update individual sources.
-        let mut files = match self.with_state(|s| s.files().as_ref().clone()) {
-            Ok(xs) => xs,
-            Err(_) => return,
-        };
-
-        {
-            let span = trace_span!("updating");
-            let _enter = span.enter();
-            for change in params.changes {
-                let uri = Arc::new(change.uri);
->>>>>>> efa8b303
 
             {
                 let span = trace_span!("updating");
@@ -422,7 +406,7 @@
         //
         // We explicitly precompute per-file information here so we can parallelize this work.
 
-        let progress_token = self.progress_begin("Indexing").await.ok();
+        let progress_token = self.progress_begin("Indexing").await;
 
         self.progress(progress_token.clone(), Some("declarations".to_string()))
             .await;
